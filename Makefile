--- conflicted
+++ resolved
@@ -61,19 +61,6 @@
 %.so: %.c version.h version.c config.c config.h vcfannotate.c $(HTSDIR)/libhts.so
 	$(CC) $(CFLAGS) $(INCLUDES) -fPIC -shared -o $@ config.c version.c $< -L$(HTSDIR) -lhts
 
-<<<<<<< HEAD
-main.o: version.h bcftools.h
-vcfcall.o: vcfcall.c call.h mcall.c gvcf.c prob1.h $(HTSDIR)/htslib/kfunc.h bcftools.h
-mcall.o ccall.o: call.h vcmp.h bcftools.h
-vcffilter.o: bcftools.h filter.h
-vcfsubset.o: bcftools.h filter.h
-vcfnorm.o: bcftools.h rbuf.h
-vcffilter.o: bcftools.h rbuf.h
-vcfroh.o: bcftools.h rbuf.h HMM.h
-vcfannotate.o: bcftools.h vcmp.h $(HTSDIR)/htslib/kseq.h
-vcfconcat.o: bcftools.h
-test/test-rbuf.o: rbuf.h test/test-rbuf.c
-=======
 bcftools_h = bcftools.h $(htslib_vcf_h)
 call_h = call.h $(htslib_vcf_h) $(htslib_synced_bcf_reader_h) vcmp.h
 filter_h = filter.h $(htslib_vcf_h)
@@ -106,7 +93,6 @@
 vcmp.o: vcmp.c $(htslib_hts_h) vcmp.h
 
 test/test-rbuf.o: test/test-rbuf.c rbuf.h
->>>>>>> 3f9b6e4b
 
 test/test-rbuf: test/test-rbuf.o
 		$(CC) $(CFLAGS) -o $@ -lm -ldl $<
